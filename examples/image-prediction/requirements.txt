--- conflicted
+++ resolved
@@ -1,10 +1,3 @@
-<<<<<<< HEAD
-ipykernel
-matplotlib
-scipy
-seaborn
-=======
 psutil
->>>>>>> bc62a5cf
 torch
 torchvision